--- conflicted
+++ resolved
@@ -11,9 +11,5 @@
       python3-scipy python3-pybind11 pybind11-dev python3-mpi4py mpi-default-dev mpi-default-bin \
       # Clang
       clang-11 \
-<<<<<<< HEAD
-      # Clean up
-=======
->>>>>>> 199e9b54
       && rm -rf /var/lib/apt/lists/*
 RUN pip install numba   # demo dependency