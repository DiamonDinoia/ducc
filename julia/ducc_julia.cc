--- conflicted
+++ resolved
@@ -430,10 +430,6 @@
     MR_fail("unsupported data type");
   DUCC0_JULIA_TRY_END
   }
-<<<<<<< HEAD
-}
-=======
->>>>>>> 831188ad
 
 int sht_leg2map(const ArrayDescriptor *leg_,
   const ArrayDescriptor *nphi_, const ArrayDescriptor *phi0_,
