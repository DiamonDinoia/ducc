--- conflicted
+++ resolved
@@ -247,21 +247,13 @@
   return tmp;
   }
 
-<<<<<<< HEAD
-template<typename T> bool isDtype(const py::object &dtype)
-  {
-  static const auto tmp = make_Pyarr<T>({}).dtype();
-  return tmp.equal(dtype);
-  }
-=======
->>>>>>> 3612eaa0
 template<typename T> py::object Dtype()
   {
   static const auto tp = make_Pyarr<T>({}).dtype();
   return tp;
   }
 template<typename T> bool isDtype(const py::object &dtype)
-  { return Dtype<T>().is(dtype); }
+  { return Dtype<T>().equal(dtype); }
 
 }
 
